--- conflicted
+++ resolved
@@ -31,11 +31,7 @@
     bool ignore_spaces_,
     const FormatSettings & format_settings_)
     : CustomSeparatedRowInputFormat(
-<<<<<<< HEAD
         header_, std::make_unique<PeekableReadBuffer>(in_buf_), params_, with_names_, with_types_, ignore_spaces_, format_settings_)
-=======
-        header_, std::make_unique<PeekableReadBuffer>(in_), params_, with_names_, with_types_, ignore_spaces_, format_settings_)
->>>>>>> bda0cc2f
 {
 }
 
