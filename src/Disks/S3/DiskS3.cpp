#include "DiskS3.h"

#if USE_AWS_S3
#include "Disks/DiskFactory.h"

#include <bitset>
#include <random>
#include <utility>
#include <IO/ReadBufferFromString.h>
#include <Interpreters/Context.h>
#include <IO/ReadBufferFromS3.h>
#include <Disks/ReadIndirectBufferFromRemoteFS.h>
#include <Disks/WriteIndirectBufferFromRemoteFS.h>
#include <IO/ReadHelpers.h>
#include <IO/SeekAvoidingReadBuffer.h>
#include <IO/WriteBufferFromS3.h>
#include <IO/WriteHelpers.h>
#include <Common/createHardLink.h>
#include <Common/quoteString.h>
#include <Common/thread_local_rng.h>
#include <Common/checkStackSize.h>
#include <boost/algorithm/string.hpp>
#include <aws/s3/model/CopyObjectRequest.h> // Y_IGNORE
#include <aws/s3/model/DeleteObjectsRequest.h> // Y_IGNORE
#include <aws/s3/model/GetObjectRequest.h> // Y_IGNORE
#include <aws/s3/model/ListObjectsV2Request.h> // Y_IGNORE
#include <aws/s3/model/HeadObjectRequest.h> // Y_IGNORE


namespace DB
{

namespace ErrorCodes
{
    extern const int S3_ERROR;
    extern const int FILE_ALREADY_EXISTS;
    extern const int UNKNOWN_FORMAT;
    extern const int BAD_ARGUMENTS;
    extern const int LOGICAL_ERROR;
}

/// Helper class to collect keys into chunks of maximum size (to prepare batch requests to AWS API)
/// see https://docs.aws.amazon.com/AmazonS3/latest/API/API_DeleteObjects.html
class S3PathKeeper : public RemoteFSPathKeeper
{
public:
    using Chunk = Aws::Vector<Aws::S3::Model::ObjectIdentifier>;
    using Chunks = std::list<Chunk>;

    explicit S3PathKeeper(size_t chunk_limit_) : RemoteFSPathKeeper(chunk_limit_) {}

    void addPath(const String & path) override
    {
        if (chunks.empty() || chunks.back().size() >= chunk_limit)
        {
            /// add one more chunk
            chunks.push_back(Chunks::value_type());
            chunks.back().reserve(chunk_limit);
        }
        Aws::S3::Model::ObjectIdentifier obj;
        obj.SetKey(path);
        chunks.back().push_back(obj);
    }

    void removePaths(const std::function<void(Chunk &&)> & remove_chunk_func)
    {
        for (auto & chunk : chunks)
            remove_chunk_func(std::move(chunk));
    }

    static String getChunkKeys(const Chunk & chunk)
    {
        String res;
        for (const auto & obj : chunk)
        {
            const auto & key = obj.GetKey();
            if (!res.empty())
                res.append(", ");
            res.append(key.c_str(), key.size());
        }
        return res;
    }

private:
    Chunks chunks;
};

String getRandomName()
{
    std::uniform_int_distribution<int> distribution('a', 'z');
    String res(32, ' '); /// The number of bits of entropy should be not less than 128.
    for (auto & c : res)
        c = distribution(thread_local_rng);
    return res;
}

template <typename Result, typename Error>
void throwIfError(Aws::Utils::Outcome<Result, Error> & response)
{
    if (!response.IsSuccess())
    {
        const auto & err = response.GetError();
        throw Exception(std::to_string(static_cast<int>(err.GetErrorType())) + ": " + err.GetMessage(), ErrorCodes::S3_ERROR);
    }
}

template <typename Result, typename Error>
void throwIfError(const Aws::Utils::Outcome<Result, Error> & response)
{
    if (!response.IsSuccess())
    {
        const auto & err = response.GetError();
        throw Exception(err.GetMessage(), static_cast<int>(err.GetErrorType()));
    }
}

/// Reads data from S3 using stored paths in metadata.
class ReadIndirectBufferFromS3 final : public ReadIndirectBufferFromRemoteFS<ReadBufferFromS3>
{
public:
    ReadIndirectBufferFromS3(
        std::shared_ptr<Aws::S3::S3Client> client_ptr_,
        const String & bucket_,
        DiskS3::Metadata metadata_,
        size_t max_single_read_retries_,
        size_t buf_size_)
        : ReadIndirectBufferFromRemoteFS<ReadBufferFromS3>(metadata_)
        , client_ptr(std::move(client_ptr_))
        , bucket(bucket_)
        , max_single_read_retries(max_single_read_retries_)
        , buf_size(buf_size_)
    {
    }

    std::unique_ptr<ReadBufferFromS3> createReadBuffer(const String & path) override
    {
        return std::make_unique<ReadBufferFromS3>(client_ptr, bucket, metadata.remote_fs_root_path + path, max_single_read_retries, buf_size);
    }

private:
    std::shared_ptr<Aws::S3::S3Client> client_ptr;
    const String & bucket;
    UInt64 max_single_read_retries;
    size_t buf_size;
};

DiskS3::DiskS3(
    String name_,
    String bucket_,
    String s3_root_path_,
    String metadata_path_,
    SettingsPtr settings_,
    GetDiskSettings settings_getter_)
    : IDiskRemote(name_, s3_root_path_, metadata_path_, "DiskS3", settings_->thread_pool_size)
    , bucket(std::move(bucket_))
    , current_settings(std::move(settings_))
    , settings_getter(settings_getter_)
{
}

String DiskS3::getUniqueId(const String & path) const
{
    Metadata metadata(remote_fs_root_path, metadata_path, path);
    String id;
    if (!metadata.remote_fs_objects.empty())
        id = metadata.remote_fs_root_path + metadata.remote_fs_objects[0].first;
    return id;
}

RemoteFSPathKeeperPtr DiskS3::createFSPathKeeper() const
{
    auto settings = current_settings.get();
    return std::make_shared<S3PathKeeper>(settings->objects_chunk_size_to_delete);
}

void DiskS3::removeFromRemoteFS(RemoteFSPathKeeperPtr fs_paths_keeper)
{
    auto settings = current_settings.get();
    auto * s3_paths_keeper = dynamic_cast<S3PathKeeper *>(fs_paths_keeper.get());

    if (s3_paths_keeper)
        s3_paths_keeper->removePaths([&](S3PathKeeper::Chunk && chunk)
        {
            LOG_DEBUG(log, "Remove AWS keys {}", S3PathKeeper::getChunkKeys(chunk));
            Aws::S3::Model::Delete delkeys;
            delkeys.SetObjects(chunk);
            /// TODO: Make operation idempotent. Do not throw exception if key is already deleted.
            Aws::S3::Model::DeleteObjectsRequest request;
            request.SetBucket(bucket);
            request.SetDelete(delkeys);
            auto outcome = settings->client->DeleteObjects(request);
            throwIfError(outcome);
        });
}

void DiskS3::moveFile(const String & from_path, const String & to_path)
{
    auto settings = current_settings.get();

    moveFile(from_path, to_path, settings->send_metadata);
}

void DiskS3::moveFile(const String & from_path, const String & to_path, bool send_metadata)
{
    if (exists(to_path))
        throw Exception("File already exists: " + to_path, ErrorCodes::FILE_ALREADY_EXISTS);

    if (send_metadata)
    {
        auto revision = ++revision_counter;
        const ObjectMetadata object_metadata {
            {"from_path", from_path},
            {"to_path", to_path}
        };
        createFileOperationObject("rename", revision, object_metadata);
    }

    fs::rename(fs::path(metadata_path) / from_path, fs::path(metadata_path) / to_path);
}

std::unique_ptr<ReadBufferFromFileBase> DiskS3::readFile(const String & path, size_t buf_size, size_t, size_t, size_t, MMappedFileCache *) const
{
    auto settings = current_settings.get();
    auto metadata = readMeta(path);

    LOG_DEBUG(log, "Read from file by path: {}. Existing S3 objects: {}",
        backQuote(metadata_path + path), metadata.remote_fs_objects.size());

    auto reader = std::make_unique<ReadIndirectBufferFromS3>(settings->client, bucket, metadata, settings->s3_max_single_read_retries, buf_size);
    return std::make_unique<SeekAvoidingReadBuffer>(std::move(reader), settings->min_bytes_for_seek);
}

std::unique_ptr<WriteBufferFromFileBase> DiskS3::writeFile(const String & path, size_t buf_size, WriteMode mode)
{
    auto settings = current_settings.get();
    auto metadata = readOrCreateMetaForWriting(path, mode);

    /// Path to store new S3 object.
    auto s3_path = getRandomName();

    std::optional<ObjectMetadata> object_metadata;
    if (settings->send_metadata)
    {
        auto revision = ++revision_counter;
        object_metadata = {
            {"path", path}
        };
        s3_path = "r" + revisionToString(revision) + "-file-" + s3_path;
    }

    LOG_DEBUG(log, "{} to file by path: {}. S3 path: {}",
              mode == WriteMode::Rewrite ? "Write" : "Append", backQuote(metadata_path + path), remote_fs_root_path + s3_path);

    auto s3_buffer = std::make_unique<WriteBufferFromS3>(
        settings->client,
        bucket,
        metadata.remote_fs_root_path + s3_path,
        settings->s3_min_upload_part_size,
        settings->s3_max_single_part_upload_size,
        std::move(object_metadata),
        buf_size);

    return std::make_unique<WriteIndirectBufferFromRemoteFS<WriteBufferFromS3>>(std::move(s3_buffer), std::move(metadata), s3_path);
}

void DiskS3::createHardLink(const String & src_path, const String & dst_path)
{
    auto settings = current_settings.get();
    createHardLink(src_path, dst_path, settings->send_metadata);
}

void DiskS3::createHardLink(const String & src_path, const String & dst_path, bool send_metadata)
{
    /// We don't need to record hardlinks created to shadow folder.
    if (send_metadata && !dst_path.starts_with("shadow/"))
    {
        auto revision = ++revision_counter;
        const ObjectMetadata object_metadata {
            {"src_path", src_path},
            {"dst_path", dst_path}
        };
        createFileOperationObject("hardlink", revision, object_metadata);
    }

    /// Increment number of references.
    auto src = readMeta(src_path);
    ++src.ref_count;
    src.save();

    /// Create FS hardlink to metadata file.
    DB::createHardLink(metadata_path + src_path, metadata_path + dst_path);
}

void DiskS3::shutdown()
{
    auto settings = current_settings.get();
    /// This call stops any next retry attempts for ongoing S3 requests.
    /// If S3 request is failed and the method below is executed S3 client immediately returns the last failed S3 request outcome.
    /// If S3 is healthy nothing wrong will be happened and S3 requests will be processed in a regular way without errors.
    /// This should significantly speed up shutdown process if S3 is unhealthy.
    settings->client->DisableRequestProcessing();
}

void DiskS3::createFileOperationObject(const String & operation_name, UInt64 revision, const DiskS3::ObjectMetadata & metadata)
{
    auto settings = current_settings.get();
    const String key = "operations/r" + revisionToString(revision) + "-" + operation_name;
    WriteBufferFromS3 buffer(
        settings->client,
        bucket,
        remote_fs_root_path + key,
        settings->s3_min_upload_part_size,
        settings->s3_max_single_part_upload_size,
        metadata);

    buffer.write('0');
    buffer.finalize();
}

void DiskS3::startup()
{
    auto settings = current_settings.get();

    if (!settings->send_metadata)
        return;

    LOG_INFO(log, "Starting up disk {}", name);

    restore();

    if (readSchemaVersion(bucket, remote_fs_root_path) < RESTORABLE_SCHEMA_VERSION)
        migrateToRestorableSchema();

    findLastRevision();

    LOG_INFO(log, "Disk {} started up", name);
}

void DiskS3::findLastRevision()
{
    /// Construct revision number from high to low bits.
    String revision;
    revision.reserve(64);
    for (int bit = 0; bit < 64; bit++)
    {
        auto revision_prefix = revision + "1";

        LOG_DEBUG(log, "Check object exists with revision prefix {}", revision_prefix);

        /// Check file or operation with such revision prefix exists.
        if (checkObjectExists(bucket, remote_fs_root_path + "r" + revision_prefix)
            || checkObjectExists(bucket, remote_fs_root_path + "operations/r" + revision_prefix))
            revision += "1";
        else
            revision += "0";
    }
    revision_counter = static_cast<UInt64>(std::bitset<64>(revision).to_ullong());
    LOG_INFO(log, "Found last revision number {} for disk {}", revision_counter, name);
}

int DiskS3::readSchemaVersion(const String & source_bucket, const String & source_path)
{
    int version = 0;
    if (!checkObjectExists(source_bucket, source_path + SCHEMA_VERSION_OBJECT))
        return version;

    auto settings = current_settings.get();
    ReadBufferFromS3 buffer(
        settings->client,
        source_bucket,
        source_path + SCHEMA_VERSION_OBJECT,
        settings->s3_max_single_read_retries);

    readIntText(version, buffer);

    return version;
}

void DiskS3::saveSchemaVersion(const int & version)
{
    auto settings = current_settings.get();

    WriteBufferFromS3 buffer(
        settings->client,
        bucket,
        remote_fs_root_path + SCHEMA_VERSION_OBJECT,
        settings->s3_min_upload_part_size,
        settings->s3_max_single_part_upload_size);

    writeIntText(version, buffer);
    buffer.finalize();
}

void DiskS3::updateObjectMetadata(const String & key, const ObjectMetadata & metadata)
{
    auto settings = current_settings.get();
    Aws::S3::Model::CopyObjectRequest request;
    request.SetCopySource(bucket + "/" + key);
    request.SetBucket(bucket);
    request.SetKey(key);
    request.SetMetadata(metadata);
    request.SetMetadataDirective(Aws::S3::Model::MetadataDirective::REPLACE);

    auto outcome = settings->client->CopyObject(request);
    throwIfError(outcome);
}

void DiskS3::migrateFileToRestorableSchema(const String & path)
{
    LOG_DEBUG(log, "Migrate file {} to restorable schema", metadata_path + path);

    auto meta = readMeta(path);

    for (const auto & [key, _] : meta.remote_fs_objects)
    {
        ObjectMetadata metadata {
            {"path", path}
        };
        updateObjectMetadata(remote_fs_root_path + key, metadata);
    }
}

void DiskS3::migrateToRestorableSchemaRecursive(const String & path, Futures & results)
{
    checkStackSize(); /// This is needed to prevent stack overflow in case of cyclic symlinks.

    LOG_DEBUG(log, "Migrate directory {} to restorable schema", metadata_path + path);

    bool dir_contains_only_files = true;
    for (auto it = iterateDirectory(path); it->isValid(); it->next())
        if (isDirectory(it->path()))
        {
            dir_contains_only_files = false;
            break;
        }

    /// The whole directory can be migrated asynchronously.
    if (dir_contains_only_files)
    {
        auto result = getExecutor().execute([this, path]
             {
                 for (auto it = iterateDirectory(path); it->isValid(); it->next())
                     migrateFileToRestorableSchema(it->path());
             });

        results.push_back(std::move(result));
    }
    else
    {
        for (auto it = iterateDirectory(path); it->isValid(); it->next())
            if (!isDirectory(it->path()))
            {
                auto source_path = it->path();
                auto result = getExecutor().execute([this, source_path]
                    {
                        migrateFileToRestorableSchema(source_path);
                    });

                results.push_back(std::move(result));
            }
            else
                migrateToRestorableSchemaRecursive(it->path(), results);
    }
}

void DiskS3::migrateToRestorableSchema()
{
    try
    {
        LOG_INFO(log, "Start migration to restorable schema for disk {}", name);

        Futures results;

        for (const auto & root : data_roots)
            if (exists(root))
                migrateToRestorableSchemaRecursive(root + '/', results);

        for (auto & result : results)
            result.wait();
        for (auto & result : results)
            result.get();

        saveSchemaVersion(RESTORABLE_SCHEMA_VERSION);
    }
    catch (const Exception &)
    {
        tryLogCurrentException(log, fmt::format("Failed to migrate to restorable schema for disk {}", name));

        throw;
    }
}

bool DiskS3::checkObjectExists(const String & source_bucket, const String & prefix) const
{
    auto settings = current_settings.get();
    Aws::S3::Model::ListObjectsV2Request request;
    request.SetBucket(source_bucket);
    request.SetPrefix(prefix);
    request.SetMaxKeys(1);

    auto outcome = settings->client->ListObjectsV2(request);
    throwIfError(outcome);

    return !outcome.GetResult().GetContents().empty();
}

bool DiskS3::checkUniqueId(const String & id) const
{
    auto settings = current_settings.get();
    /// Check that we have right s3 and have access rights
    /// Actually interprets id as s3 object name and checks if it exists
    Aws::S3::Model::ListObjectsV2Request request;
    request.SetBucket(bucket);
    request.SetPrefix(id);
    auto resp = settings->client->ListObjectsV2(request);
    throwIfError(resp);
    Aws::Vector<Aws::S3::Model::Object> object_list = resp.GetResult().GetContents();

    for (const auto & object : object_list)
        if (object.GetKey() == id)
            return true;
    return false;
}

Aws::S3::Model::HeadObjectResult DiskS3::headObject(const String & source_bucket, const String & key) const
{
    auto settings = current_settings.get();
    Aws::S3::Model::HeadObjectRequest request;
    request.SetBucket(source_bucket);
    request.SetKey(key);

    auto outcome = settings->client->HeadObject(request);
    throwIfError(outcome);

    return outcome.GetResultWithOwnership();
}

void DiskS3::listObjects(const String & source_bucket, const String & source_path, std::function<bool(const Aws::S3::Model::ListObjectsV2Result &)> callback) const
{
    auto settings = current_settings.get();
    Aws::S3::Model::ListObjectsV2Request request;
    request.SetBucket(source_bucket);
    request.SetPrefix(source_path);
    request.SetMaxKeys(settings->list_object_keys_size);

    Aws::S3::Model::ListObjectsV2Outcome outcome;
    do
    {
        outcome = settings->client->ListObjectsV2(request);
        throwIfError(outcome);

        bool should_continue = callback(outcome.GetResult());

        if (!should_continue)
            break;

        request.SetContinuationToken(outcome.GetResult().GetNextContinuationToken());
    } while (outcome.GetResult().GetIsTruncated());
}

void DiskS3::copyObject(const String & src_bucket, const String & src_key, const String & dst_bucket, const String & dst_key) const
{
    auto settings = current_settings.get();
    Aws::S3::Model::CopyObjectRequest request;
    request.SetCopySource(src_bucket + "/" + src_key);
    request.SetBucket(dst_bucket);
    request.SetKey(dst_key);

    auto outcome = settings->client->CopyObject(request);
    throwIfError(outcome);
}

struct DiskS3::RestoreInformation
{
    UInt64 revision = LATEST_REVISION;
    String source_bucket;
    String source_path;
    bool detached = false;
};

void DiskS3::readRestoreInformation(DiskS3::RestoreInformation & restore_information)
{
    ReadBufferFromFile buffer(metadata_path + RESTORE_FILE_NAME, 512);
    buffer.next();

    try
    {
        std::map<String, String> properties;

        while (buffer.hasPendingData())
        {
            String property;
            readText(property, buffer);
            assertChar('\n', buffer);

            auto pos = property.find('=');
            if (pos == String::npos || pos == 0 || pos == property.length())
                throw Exception(fmt::format("Invalid property {} in restore file", property), ErrorCodes::UNKNOWN_FORMAT);

            auto key = property.substr(0, pos);
            auto value = property.substr(pos + 1);

            auto it = properties.find(key);
            if (it != properties.end())
                throw Exception(fmt::format("Property key duplication {} in restore file", key), ErrorCodes::UNKNOWN_FORMAT);

            properties[key] = value;
        }

        for (const auto & [key, value] : properties)
        {
            ReadBufferFromString value_buffer (value);

            if (key == "revision")
                readIntText(restore_information.revision, value_buffer);
            else if (key == "source_bucket")
                readText(restore_information.source_bucket, value_buffer);
            else if (key == "source_path")
                readText(restore_information.source_path, value_buffer);
            else if (key == "detached")
                readBoolTextWord(restore_information.detached, value_buffer);
            else
                throw Exception(fmt::format("Unknown key {} in restore file", key), ErrorCodes::UNKNOWN_FORMAT);
        }
    }
    catch (const Exception &)
    {
        tryLogCurrentException(log, "Failed to read restore information");
        throw;
    }
}

void DiskS3::restore()
{
    if (!exists(RESTORE_FILE_NAME))
        return;

    try
    {
        RestoreInformation information;
        information.source_bucket = bucket;
        information.source_path = remote_fs_root_path;

        readRestoreInformation(information);
        if (information.revision == 0)
            information.revision = LATEST_REVISION;
        if (!information.source_path.ends_with('/'))
            information.source_path += '/';

        if (information.source_bucket == bucket)
        {
            /// In this case we need to additionally cleanup S3 from objects with later revision.
            /// Will be simply just restore to different path.
            if (information.source_path == remote_fs_root_path && information.revision != LATEST_REVISION)
                throw Exception("Restoring to the same bucket and path is allowed if revision is latest (0)", ErrorCodes::BAD_ARGUMENTS);

            /// This case complicates S3 cleanup in case of unsuccessful restore.
            if (information.source_path != remote_fs_root_path && remote_fs_root_path.starts_with(information.source_path))
                throw Exception("Restoring to the same bucket is allowed only if source path is not a sub-path of configured path in S3 disk", ErrorCodes::BAD_ARGUMENTS);
        }

        LOG_INFO(log, "Starting to restore disk {}. Revision: {}, Source bucket: {}, Source path: {}",
                 name, information.revision, information.source_bucket, information.source_path);

        if (readSchemaVersion(information.source_bucket, information.source_path) < RESTORABLE_SCHEMA_VERSION)
            throw Exception("Source bucket doesn't have restorable schema.", ErrorCodes::BAD_ARGUMENTS);

        LOG_INFO(log, "Removing old metadata...");

        bool cleanup_s3 = information.source_bucket != bucket || information.source_path != remote_fs_root_path;
        for (const auto & root : data_roots)
            if (exists(root))
                removeSharedRecursive(root + '/', !cleanup_s3);

        restoreFiles(information);
        restoreFileOperations(information);

        fs::path restore_file = fs::path(metadata_path) / RESTORE_FILE_NAME;
        fs::remove(restore_file);

        saveSchemaVersion(RESTORABLE_SCHEMA_VERSION);

        LOG_INFO(log, "Restore disk {} finished", name);
    }
    catch (const Exception &)
    {
        tryLogCurrentException(log, fmt::format("Failed to restore disk {}", name));

        throw;
    }
}

void DiskS3::restoreFiles(const RestoreInformation & restore_information)
{
    LOG_INFO(log, "Starting restore files for disk {}", name);

    std::vector<std::future<void>> results;
    auto restore_files = [this, &restore_information, &results](auto list_result)
    {
        std::vector<String> keys;
        for (const auto & row : list_result.GetContents())
        {
            const String & key = row.GetKey();

            /// Skip file operations objects. They will be processed separately.
            if (key.find("/operations/") != String::npos)
                continue;

            const auto [revision, _] = extractRevisionAndOperationFromKey(key);
            /// Filter early if it's possible to get revision from key.
            if (revision > restore_information.revision)
                continue;

            keys.push_back(key);
        }

        if (!keys.empty())
        {
            auto result = getExecutor().execute([this, &restore_information, keys]()
            {
                processRestoreFiles(restore_information.source_bucket, restore_information.source_path, keys);
            });

            results.push_back(std::move(result));
        }

        return true;
    };

    /// Execute.
    listObjects(restore_information.source_bucket, restore_information.source_path, restore_files);

    for (auto & result : results)
        result.wait();
    for (auto & result : results)
        result.get();

    LOG_INFO(log, "Files are restored for disk {}", name);
}

void DiskS3::processRestoreFiles(const String & source_bucket, const String & source_path, Strings keys)
{
    for (const auto & key : keys)
    {
        auto head_result = headObject(source_bucket, key);
        auto object_metadata = head_result.GetMetadata();

        /// Restore file if object has 'path' in metadata.
        auto path_entry = object_metadata.find("path");
        if (path_entry == object_metadata.end())
        {
            /// Such keys can remain after migration, we can skip them.
            LOG_WARNING(log, "Skip key {} because it doesn't have 'path' in metadata", key);
            continue;
        }

        const auto & path = path_entry->second;

        createDirectories(directoryPath(path));
        auto metadata = createMeta(path);
        auto relative_key = shrinkKey(source_path, key);

        /// Copy object if we restore to different bucket / path.
        if (bucket != source_bucket || remote_fs_root_path != source_path)
            copyObject(source_bucket, key, bucket, remote_fs_root_path + relative_key);

        metadata.addObject(relative_key, head_result.GetContentLength());
        metadata.save();

        LOG_DEBUG(log, "Restored file {}", path);
    }
}

void DiskS3::restoreFileOperations(const RestoreInformation & restore_information)
{
    auto settings = current_settings.get();

    LOG_INFO(log, "Starting restore file operations for disk {}", name);

    /// Enable recording file operations if we restore to different bucket / path.
    bool send_metadata = bucket != restore_information.source_bucket || remote_fs_root_path != restore_information.source_path;

    std::set<String> renames;
    auto restore_file_operations = [this, &restore_information, &renames, &send_metadata](auto list_result)
    {
        const String rename = "rename";
        const String hardlink = "hardlink";

        for (const auto & row : list_result.GetContents())
        {
            const String & key = row.GetKey();

            const auto [revision, operation] = extractRevisionAndOperationFromKey(key);
            if (revision == UNKNOWN_REVISION)
            {
                LOG_WARNING(log, "Skip key {} with unknown revision", key);
                continue;
            }

            /// S3 ensures that keys will be listed in ascending UTF-8 bytes order (revision order).
            /// We can stop processing if revision of the object is already more than required.
            if (revision > restore_information.revision)
                return false;

            /// Keep original revision if restore to different bucket / path.
            if (send_metadata)
                revision_counter = revision - 1;

            auto object_metadata = headObject(restore_information.source_bucket, key).GetMetadata();
            if (operation == rename)
            {
                auto from_path = object_metadata["from_path"];
                auto to_path = object_metadata["to_path"];
                if (exists(from_path))
                {
                    moveFile(from_path, to_path, send_metadata);
                    LOG_DEBUG(log, "Revision {}. Restored rename {} -> {}", revision, from_path, to_path);

                    if (restore_information.detached && isDirectory(to_path))
                    {
                        /// Sometimes directory paths are passed without trailing '/'. We should keep them in one consistent way.
                        if (!from_path.ends_with('/'))
                            from_path += '/';
                        if (!to_path.ends_with('/'))
                            to_path += '/';

                        /// Always keep latest actual directory path to avoid 'detaching' not existing paths.
                        auto it = renames.find(from_path);
                        if (it != renames.end())
                            renames.erase(it);

                        renames.insert(to_path);
                    }
                }
            }
            else if (operation == hardlink)
            {
                auto src_path = object_metadata["src_path"];
                auto dst_path = object_metadata["dst_path"];
                if (exists(src_path))
                {
                    createDirectories(directoryPath(dst_path));
                    createHardLink(src_path, dst_path, send_metadata);
                    LOG_DEBUG(log, "Revision {}. Restored hardlink {} -> {}", revision, src_path, dst_path);
                }
            }
        }

        return true;
    };

    /// Execute.
    listObjects(restore_information.source_bucket, restore_information.source_path + "operations/", restore_file_operations);

    if (restore_information.detached)
    {
        Strings not_finished_prefixes{"tmp_", "delete_tmp_", "attaching_", "deleting_"};

        for (const auto & path : renames)
        {
            /// Skip already detached parts.
            if (path.find("/detached/") != std::string::npos)
                continue;

            /// Skip not finished parts. They shouldn't be in 'detached' directory, because CH wouldn't be able to finish processing them.
            fs::path directory_path(path);
            auto directory_name = directory_path.parent_path().filename().string();

            auto predicate = [&directory_name](String & prefix) { return directory_name.starts_with(prefix); };
            if (std::any_of(not_finished_prefixes.begin(), not_finished_prefixes.end(), predicate))
                continue;

            auto detached_path = pathToDetached(path);

            LOG_DEBUG(log, "Move directory to 'detached' {} -> {}", path, detached_path);

            fs::path from_path = fs::path(metadata_path) / path;
            fs::path to_path = fs::path(metadata_path) / detached_path;
            if (path.ends_with('/'))
                to_path /= from_path.parent_path().filename();
            else
                to_path /= from_path.filename();
            fs::copy(from_path, to_path, fs::copy_options::recursive | fs::copy_options::overwrite_existing);
            fs::remove_all(from_path);
        }
    }

    LOG_INFO(log, "File operations restored for disk {}", name);
}

std::tuple<UInt64, String> DiskS3::extractRevisionAndOperationFromKey(const String & key)
{
    String revision_str;
    String operation;

    re2::RE2::FullMatch(key, key_regexp, &revision_str, &operation);

    return {(revision_str.empty() ? UNKNOWN_REVISION : static_cast<UInt64>(std::bitset<64>(revision_str).to_ullong())), operation};
}

String DiskS3::shrinkKey(const String & path, const String & key)
{
    if (!key.starts_with(path))
        throw Exception("The key " + key + " prefix mismatch with given " + path, ErrorCodes::LOGICAL_ERROR);

    return key.substr(path.length());
}

String DiskS3::revisionToString(UInt64 revision)
{
    return std::bitset<64>(revision).to_string();
}

String DiskS3::pathToDetached(const String & source_path)
{
    if (source_path.ends_with('/'))
        return fs::path(source_path).parent_path().parent_path() / "detached/";
    return fs::path(source_path).parent_path() / "detached/";
}

void DiskS3::onFreeze(const String & path)
{
    createDirectories(path);
    WriteBufferFromFile revision_file_buf(metadata_path + path + "revision.txt", 32);
    writeIntText(revision_counter.load(), revision_file_buf);
    revision_file_buf.finalize();
}

<<<<<<< HEAD
void DiskS3::applyNewSettings(const Poco::Util::AbstractConfiguration & config, ContextConstPtr context, const String &, const DisksMap &)
=======
void DiskS3::applyNewSettings(const Poco::Util::AbstractConfiguration & config, ContextPtr context)
>>>>>>> 85c64346
{
    auto new_settings = settings_getter(config, "storage_configuration.disks." + name, context);

    current_settings.set(std::move(new_settings));

    if (AsyncExecutor * exec = dynamic_cast<AsyncExecutor*>(&getExecutor()))
        exec->setMaxThreads(current_settings.get()->thread_pool_size);
}

DiskS3Settings::DiskS3Settings(
    const std::shared_ptr<Aws::S3::S3Client> & client_,
    size_t s3_max_single_read_retries_,
    size_t s3_min_upload_part_size_,
    size_t s3_max_single_part_upload_size_,
    size_t min_bytes_for_seek_,
    bool send_metadata_,
    int thread_pool_size_,
    int list_object_keys_size_,
    int objects_chunk_size_to_delete_)
    : client(client_)
    , s3_max_single_read_retries(s3_max_single_read_retries_)
    , s3_min_upload_part_size(s3_min_upload_part_size_)
    , s3_max_single_part_upload_size(s3_max_single_part_upload_size_)
    , min_bytes_for_seek(min_bytes_for_seek_)
    , send_metadata(send_metadata_)
    , thread_pool_size(thread_pool_size_)
    , list_object_keys_size(list_object_keys_size_)
    , objects_chunk_size_to_delete(objects_chunk_size_to_delete_)
{
}

}

#endif<|MERGE_RESOLUTION|>--- conflicted
+++ resolved
@@ -926,11 +926,7 @@
     revision_file_buf.finalize();
 }
 
-<<<<<<< HEAD
-void DiskS3::applyNewSettings(const Poco::Util::AbstractConfiguration & config, ContextConstPtr context, const String &, const DisksMap &)
-=======
-void DiskS3::applyNewSettings(const Poco::Util::AbstractConfiguration & config, ContextPtr context)
->>>>>>> 85c64346
+void DiskS3::applyNewSettings(const Poco::Util::AbstractConfiguration & config, ContextPtr context, const String &, const DisksMap &)
 {
     auto new_settings = settings_getter(config, "storage_configuration.disks." + name, context);
 
