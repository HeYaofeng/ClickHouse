--- conflicted
+++ resolved
@@ -471,8 +471,6 @@
 {
     auto creator_fn = [](const StorageFactory::Arguments & args)
     {
-<<<<<<< HEAD
-=======
         ASTs & engine_args = args.engine_args;
         bool has_settings = args.storage_def->settings;
         auto postgresql_replication_settings = std::make_unique<MaterializedPostgreSQLSettings>();
@@ -489,7 +487,6 @@
         for (auto & engine_arg : engine_args)
             engine_arg = evaluateConstantExpressionOrIdentifierAsLiteral(engine_arg, args.getContext());
 
->>>>>>> d3c46ebe
         StorageInMemoryMetadata metadata;
         metadata.setColumns(args.columns);
         metadata.setConstraints(args.constraints);
