#pragma once

#include <Compression/CompressionFactory.h>
#include <Core/Block.h>
#include <Core/Names.h>
#include <Core/NamesAndTypes.h>
#include <Core/NamesAndAliases.h>
#include <Interpreters/Context_fwd.h>
#include <Storages/ColumnCodec.h>
#include <Storages/ColumnDefault.h>
#include <Common/Exception.h>

#include <boost/multi_index/member.hpp>
#include <boost/multi_index/mem_fun.hpp>
#include <boost/multi_index/hashed_index.hpp>
#include <boost/multi_index/ordered_index.hpp>
#include <boost/multi_index/sequenced_index.hpp>
#include <boost/multi_index_container.hpp>

#include <optional>


namespace DB
{

namespace ErrorCodes
{
    extern const int LOGICAL_ERROR;
}

struct GetColumnsOptions
{
    enum Kind : UInt8
    {
        Ordinary = 1,
        Materialized = 2,
        Aliases = 4,

        AllPhysical = Ordinary | Materialized,
        All = AllPhysical | Aliases,
    };

    GetColumnsOptions(Kind kind_) : kind(kind_) {}

    GetColumnsOptions & withSubcolumns(bool value = true)
    {
        with_subcolumns = value;
        return *this;
    }

    GetColumnsOptions & withVirtuals(bool value = true)
    {
        with_virtuals = value;
        return *this;
    }

    GetColumnsOptions & withExtendedObjects(bool value = true)
    {
        with_extended_objects = value;
        return *this;
    }

    Kind kind;
    bool with_subcolumns = false;
    bool with_virtuals = false;
    bool with_extended_objects = false;
};

/// Description of a single table column (in CREATE TABLE for example).
struct ColumnDescription
{
    String name;
    DataTypePtr type;
    ColumnDefault default_desc;
    String comment;
    ASTPtr codec;
    ASTPtr ttl;

    ColumnDescription() = default;
    ColumnDescription(ColumnDescription &&) = default;
    ColumnDescription(const ColumnDescription &) = default;
    ColumnDescription(String name_, DataTypePtr type_);

    bool operator==(const ColumnDescription & other) const;
    bool operator!=(const ColumnDescription & other) const { return !(*this == other); }

    void writeText(WriteBuffer & buf) const;
    void readText(ReadBuffer & buf);
};


/// Description of multiple table columns (in CREATE TABLE for example).
class ColumnsDescription
{
public:
    ColumnsDescription() = default;
    explicit ColumnsDescription(NamesAndTypesList ordinary);

    explicit ColumnsDescription(NamesAndTypesList ordinary, NamesAndAliases aliases);

    /// `after_column` can be a Nested column name;
    void add(ColumnDescription column, const String & after_column = String(), bool first = false);
    /// `column_name` can be a Nested column name;
    void remove(const String & column_name);

    /// Rename column. column_from and column_to cannot be nested columns.
    /// TODO add ability to rename nested columns
    void rename(const String & column_from, const String & column_to);

    /// NOTE Must correspond with Nested::flatten function.
    void flattenNested(); /// TODO: remove, insert already flattened Nested columns.

    bool operator==(const ColumnsDescription & other) const { return columns == other.columns; }
    bool operator!=(const ColumnsDescription & other) const { return !(*this == other); }

    auto begin() const { return columns.begin(); }
    auto end() const { return columns.end(); }

<<<<<<< HEAD
    NamesAndTypesList get(const GetColumnsOptions & options) const;
    NamesAndTypesList getByNames(const GetColumnsOptions & options, const Names & names) const;
=======
    enum GetFlags : UInt8
    {
        Ordinary = 1,
        Materialized = 2,
        Aliases = 4,
        Ephemeral = 8,

        AllPhysical = Ordinary | Materialized,
        All = AllPhysical | Aliases | Ephemeral,
    };

    NamesAndTypesList getByNames(GetFlags flags, const Names & names, bool with_subcolumns) const;
>>>>>>> db69ab9d

    NamesAndTypesList getOrdinary() const;
    NamesAndTypesList getMaterialized() const;
    NamesAndTypesList getInsertable() const; /// ordinary + ephemeral
    NamesAndTypesList getAliases() const;
    NamesAndTypesList getEphemeral() const;
    NamesAndTypesList getAllPhysical() const; /// ordinary + materialized.
<<<<<<< HEAD
    NamesAndTypesList getAll() const; /// ordinary + materialized + aliases
    NamesAndTypesList getSubcolumns(const String & name_in_storage) const;
=======
    NamesAndTypesList getAll() const; /// ordinary + materialized + aliases + ephemeral
    NamesAndTypesList getAllWithSubcolumns() const;
    NamesAndTypesList getAllPhysicalWithSubcolumns() const;
>>>>>>> db69ab9d

    using ColumnTTLs = std::unordered_map<String, ASTPtr>;
    ColumnTTLs getColumnTTLs() const;

    bool has(const String & column_name) const;
    bool hasNested(const String & column_name) const;
    bool hasSubcolumn(const String & column_name) const;
    const ColumnDescription & get(const String & column_name) const;

    template <typename F>
    void modify(const String & column_name, F && f)
    {
        modify(column_name, String(), false, std::forward<F>(f));
    }

    template <typename F>
    void modify(const String & column_name, const String & after_column, bool first, F && f)
    {
        auto it = columns.get<1>().find(column_name);
        if (it == columns.get<1>().end())
            throw Exception("Cannot find column " + column_name + " in ColumnsDescription", ErrorCodes::LOGICAL_ERROR);

        removeSubcolumns(it->name);
        if (!columns.get<1>().modify(it, std::forward<F>(f)))
            throw Exception("Cannot modify ColumnDescription for column " + column_name + ": column name cannot be changed", ErrorCodes::LOGICAL_ERROR);

        addSubcolumns(it->name, it->type);
        modifyColumnOrder(column_name, after_column, first);
    }

    Names getNamesOfPhysical() const;

    bool hasPhysical(const String & column_name) const;
    bool hasColumnOrSubcolumn(GetColumnsOptions::Kind kind, const String & column_name) const;

    NameAndTypePair getPhysical(const String & column_name) const;
    NameAndTypePair getColumnOrSubcolumn(GetColumnsOptions::Kind kind, const String & column_name) const;
    NameAndTypePair getColumn(const GetColumnsOptions & options, const String & column_name) const;

    std::optional<NameAndTypePair> tryGetPhysical(const String & column_name) const;
    std::optional<NameAndTypePair> tryGetColumnOrSubcolumn(GetColumnsOptions::Kind kind, const String & column_name) const;
    std::optional<NameAndTypePair> tryGetColumn(const GetColumnsOptions & options, const String & column_name) const;

    ColumnDefaults getDefaults() const; /// TODO: remove
    bool hasDefault(const String & column_name) const;
    bool hasDefaults() const;
    std::optional<ColumnDefault> getDefault(const String & column_name) const;

    /// Does column has non default specified compression codec
    bool hasCompressionCodec(const String & column_name) const;
    CompressionCodecPtr getCodecOrDefault(const String & column_name, CompressionCodecPtr default_codec) const;
    CompressionCodecPtr getCodecOrDefault(const String & column_name) const;
    ASTPtr getCodecDescOrDefault(const String & column_name, CompressionCodecPtr default_codec) const;

    String toString() const;
    static ColumnsDescription parse(const String & str);

    size_t size() const
    {
        return columns.size();
    }

    bool empty() const
    {
        return columns.empty();
    }

    /// Keep the sequence of columns and allow to lookup by name.
    using ColumnsContainer = boost::multi_index_container<
        ColumnDescription,
        boost::multi_index::indexed_by<
            boost::multi_index::sequenced<>,
            boost::multi_index::ordered_unique<boost::multi_index::member<ColumnDescription, String, &ColumnDescription::name>>>>;

    using SubcolumnsContainter = boost::multi_index_container<
        NameAndTypePair,
        boost::multi_index::indexed_by<
            boost::multi_index::hashed_unique<boost::multi_index::member<NameAndTypePair, String, &NameAndTypePair::name>>,
            boost::multi_index::hashed_non_unique<boost::multi_index::const_mem_fun<NameAndTypePair, String, &NameAndTypePair::getNameInStorage>>>>;

private:
    ColumnsContainer columns;
    SubcolumnsContainter subcolumns;

    void modifyColumnOrder(const String & column_name, const String & after_column, bool first);
    void addSubcolumnsToList(NamesAndTypesList & source_list) const;

    void addSubcolumns(const String & name_in_storage, const DataTypePtr & type_in_storage);
    void removeSubcolumns(const String & name_in_storage);
};

/// Validate default expressions and corresponding types compatibility, i.e.
/// default expression result can be casted to column_type. Also checks, that we
/// don't have strange constructions in default expression like SELECT query or
/// arrayJoin function.
Block validateColumnsDefaultsAndGetSampleBlock(ASTPtr default_expr_list, const NamesAndTypesList & all_columns, ContextPtr context);
}<|MERGE_RESOLUTION|>--- conflicted
+++ resolved
@@ -35,9 +35,10 @@
         Ordinary = 1,
         Materialized = 2,
         Aliases = 4,
+        Ephemeral = 8,
 
         AllPhysical = Ordinary | Materialized,
-        All = AllPhysical | Aliases,
+        All = AllPhysical | Aliases | Ephemeral,
     };
 
     GetColumnsOptions(Kind kind_) : kind(kind_) {}
@@ -116,23 +117,8 @@
     auto begin() const { return columns.begin(); }
     auto end() const { return columns.end(); }
 
-<<<<<<< HEAD
     NamesAndTypesList get(const GetColumnsOptions & options) const;
     NamesAndTypesList getByNames(const GetColumnsOptions & options, const Names & names) const;
-=======
-    enum GetFlags : UInt8
-    {
-        Ordinary = 1,
-        Materialized = 2,
-        Aliases = 4,
-        Ephemeral = 8,
-
-        AllPhysical = Ordinary | Materialized,
-        All = AllPhysical | Aliases | Ephemeral,
-    };
-
-    NamesAndTypesList getByNames(GetFlags flags, const Names & names, bool with_subcolumns) const;
->>>>>>> db69ab9d
 
     NamesAndTypesList getOrdinary() const;
     NamesAndTypesList getMaterialized() const;
@@ -140,14 +126,8 @@
     NamesAndTypesList getAliases() const;
     NamesAndTypesList getEphemeral() const;
     NamesAndTypesList getAllPhysical() const; /// ordinary + materialized.
-<<<<<<< HEAD
-    NamesAndTypesList getAll() const; /// ordinary + materialized + aliases
+    NamesAndTypesList getAll() const; /// ordinary + materialized + aliases + ephemeral
     NamesAndTypesList getSubcolumns(const String & name_in_storage) const;
-=======
-    NamesAndTypesList getAll() const; /// ordinary + materialized + aliases + ephemeral
-    NamesAndTypesList getAllWithSubcolumns() const;
-    NamesAndTypesList getAllPhysicalWithSubcolumns() const;
->>>>>>> db69ab9d
 
     using ColumnTTLs = std::unordered_map<String, ASTPtr>;
     ColumnTTLs getColumnTTLs() const;
