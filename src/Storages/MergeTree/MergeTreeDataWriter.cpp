--- conflicted
+++ resolved
@@ -434,12 +434,9 @@
 
     const auto & index_factory = MergeTreeIndexFactory::instance();
     auto out = std::make_unique<MergedBlockOutputStream>(new_data_part, metadata_snapshot, columns,
-<<<<<<< HEAD
-        index_factory.getMany(metadata_snapshot->getSecondaryIndices()), compression_codec, context->getCurrentTransaction());
-
-=======
-        index_factory.getMany(metadata_snapshot->getSecondaryIndices()), compression_codec, false, false, context->getWriteSettings());
->>>>>>> 6868223a
+        index_factory.getMany(metadata_snapshot->getSecondaryIndices()), compression_codec,
+        context->getCurrentTransaction(), false, false, context->getWriteSettings());
+
 
     out->writeWithPermutation(block, perm_ptr);
 
