--- conflicted
+++ resolved
@@ -621,14 +621,9 @@
     new_data_part->minmax_idx.update(block, data.getMinMaxColumnsNames(metadata_snapshot->getPartitionKey()));
     new_data_part->partition.create(metadata_snapshot, block, 0);
 
-<<<<<<< HEAD
     MergedBlockOutputStream part_out(new_data_part, metadata_snapshot,
         block.getNamesAndTypesList(), {}, CompressionCodecFactory::instance().get("NONE", {}), new_data_part->serialization_info);
 
-=======
-    MergedBlockOutputStream part_out(
-        new_data_part, metadata_snapshot, block.getNamesAndTypesList(), {}, CompressionCodecFactory::instance().get("NONE", {}));
->>>>>>> c8427442
     part_out.writePrefix();
     part_out.write(block);
     part_out.writeSuffixAndFinalizePart(new_data_part);
