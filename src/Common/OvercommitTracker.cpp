--- conflicted
+++ resolved
@@ -6,15 +6,10 @@
 
 using namespace std::chrono_literals;
 
-<<<<<<< HEAD
-OvercommitTracker::OvercommitTracker(std::mutex & global_mutex_)
-    : max_wait_time(0us)
-=======
 constexpr std::chrono::microseconds ZERO_MICROSEC = 0us;
 
-OvercommitTracker::OvercommitTracker()
+OvercommitTracker::OvercommitTracker(std::mutex & global_mutex_)
     : max_wait_time(ZERO_MICROSEC)
->>>>>>> 5343b7dc
     , picked_tracker(nullptr)
     , cancelation_state(QueryCancelationState::NONE)
     , global_mutex(global_mutex_)
