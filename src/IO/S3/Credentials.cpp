#include <IO/S3/Credentials.h>

#if USE_AWS_S3

#    include <aws/core/Version.h>
#    include <aws/core/platform/OSVersionInfo.h>
#    include <aws/core/auth/STSCredentialsProvider.h>
#    include <aws/core/platform/Environment.h>
#    include <aws/core/client/SpecifiedRetryableErrorsRetryStrategy.h>
#    include <aws/core/utils/json/JsonSerializer.h>
#    include <aws/core/utils/UUID.h>
#    include <aws/core/http/HttpClientFactory.h>

#    include <Common/logger_useful.h>

#    include <IO/S3/PocoHTTPClient.h>
#    include <IO/S3/PocoHTTPClientFactory.h>
#    include <IO/S3/Client.h>
#    include <IO/S3Common.h>

#    include <fstream>

<<<<<<< HEAD

=======
>>>>>>> 48fab80d
namespace DB
{
namespace ErrorCodes
{
    extern const int AWS_ERROR;
}
}

namespace DB::S3
{
<<<<<<< HEAD
=======

namespace
{
>>>>>>> 48fab80d

namespace
{
bool areCredentialsEmptyOrExpired(const Aws::Auth::AWSCredentials & credentials, uint64_t expiration_window_seconds)
{
    if (credentials.IsEmpty())
        return true;

    const Aws::Utils::DateTime now = Aws::Utils::DateTime::Now();
    return now >= credentials.GetExpiration() - std::chrono::seconds(expiration_window_seconds);
}

}

AWSEC2MetadataClient::AWSEC2MetadataClient(const Aws::Client::ClientConfiguration & client_configuration, const char * endpoint_)
    : Aws::Internal::AWSHttpResourceClient(client_configuration)
    , endpoint(endpoint_)
    , logger(&Poco::Logger::get("AWSEC2InstanceProfileConfigLoader"))
{
}

Aws::String AWSEC2MetadataClient::GetResource(const char * resource_path) const
{
    return GetResource(endpoint.c_str(), resource_path, nullptr/*authToken*/);
}

Aws::String AWSEC2MetadataClient::getDefaultCredentials() const
{
    String credentials_string;
    {
        std::lock_guard locker(token_mutex);

        LOG_TRACE(logger, "Getting default credentials for ec2 instance from {}", endpoint);
        auto result = GetResourceWithAWSWebServiceResult(endpoint.c_str(), EC2_SECURITY_CREDENTIALS_RESOURCE, nullptr);
        credentials_string = result.GetPayload();
        if (result.GetResponseCode() == Aws::Http::HttpResponseCode::UNAUTHORIZED)
        {
            return {};
        }
    }

    String trimmed_credentials_string = Aws::Utils::StringUtils::Trim(credentials_string.c_str());
    if (trimmed_credentials_string.empty())
        return {};

    std::vector<String> security_credentials = Aws::Utils::StringUtils::Split(trimmed_credentials_string, '\n');

    LOG_DEBUG(logger, "Calling EC2MetadataService resource, {} returned credential string {}.",
            EC2_SECURITY_CREDENTIALS_RESOURCE, trimmed_credentials_string);

    if (security_credentials.empty())
    {
        LOG_WARNING(logger, "Initial call to EC2MetadataService to get credentials failed.");
        return {};
    }

    Aws::StringStream ss;
    ss << EC2_SECURITY_CREDENTIALS_RESOURCE << "/" << security_credentials[0];
    LOG_DEBUG(logger, "Calling EC2MetadataService resource {}.", ss.str());
    return GetResource(ss.str().c_str());
}

Aws::String AWSEC2MetadataClient::awsComputeUserAgentString()
{
    Aws::StringStream ss;
    ss << "aws-sdk-cpp/" << Aws::Version::GetVersionString() << " " << Aws::OSVersionInfo::ComputeOSVersionString()
            << " " << Aws::Version::GetCompilerVersionString();
    return ss.str();
}

Aws::String AWSEC2MetadataClient::getDefaultCredentialsSecurely() const
{
    String user_agent_string = awsComputeUserAgentString();
    auto [new_token, response_code] = getEC2MetadataToken(user_agent_string);
    if (response_code == Aws::Http::HttpResponseCode::BAD_REQUEST)
        return {};
    else if (response_code != Aws::Http::HttpResponseCode::OK || new_token.empty())
    {
        LOG_TRACE(logger, "Calling EC2MetadataService to get token failed, "
                  "falling back to less secure way. HTTP response code: {}", response_code);
        return getDefaultCredentials();
    }

    token = std::move(new_token);
    String url = endpoint + EC2_SECURITY_CREDENTIALS_RESOURCE;
    std::shared_ptr<Aws::Http::HttpRequest> profile_request(Aws::Http::CreateHttpRequest(url,
            Aws::Http::HttpMethod::HTTP_GET,
            Aws::Utils::Stream::DefaultResponseStreamFactoryMethod));
    profile_request->SetHeaderValue(EC2_IMDS_TOKEN_HEADER, token);
    profile_request->SetUserAgent(user_agent_string);
    String profile_string = GetResourceWithAWSWebServiceResult(profile_request).GetPayload();

    String trimmed_profile_string = Aws::Utils::StringUtils::Trim(profile_string.c_str());
    std::vector<String> security_credentials = Aws::Utils::StringUtils::Split(trimmed_profile_string, '\n');

    LOG_DEBUG(logger, "Calling EC2MetadataService resource, {} with token returned profile string {}.",
            EC2_SECURITY_CREDENTIALS_RESOURCE, trimmed_profile_string);

    if (security_credentials.empty())
    {
        LOG_WARNING(logger, "Calling EC2Metadataservice to get profiles failed.");
        return {};
    }

    Aws::StringStream ss;
    ss << endpoint << EC2_SECURITY_CREDENTIALS_RESOURCE << "/" << security_credentials[0];
    std::shared_ptr<Aws::Http::HttpRequest> credentials_request(Aws::Http::CreateHttpRequest(ss.str(),
            Aws::Http::HttpMethod::HTTP_GET,
            Aws::Utils::Stream::DefaultResponseStreamFactoryMethod));
    credentials_request->SetHeaderValue(EC2_IMDS_TOKEN_HEADER, token);
    credentials_request->SetUserAgent(user_agent_string);
    LOG_DEBUG(logger, "Calling EC2MetadataService resource {} with token.", ss.str());
    return GetResourceWithAWSWebServiceResult(credentials_request).GetPayload();
}

Aws::String AWSEC2MetadataClient::getCurrentAvailabilityZone() const
{
    String user_agent_string = awsComputeUserAgentString();
    auto [new_token, response_code] = getEC2MetadataToken(user_agent_string);
    if (response_code != Aws::Http::HttpResponseCode::OK || new_token.empty())
        throw DB::Exception(ErrorCodes::AWS_ERROR,
            "Failed to make token request. HTTP response code: {}", response_code);

    token = std::move(new_token);
    const String url = endpoint + EC2_AVAILABILITY_ZONE_RESOURCE;
    std::shared_ptr<Aws::Http::HttpRequest> profile_request(
        Aws::Http::CreateHttpRequest(url, Aws::Http::HttpMethod::HTTP_GET, Aws::Utils::Stream::DefaultResponseStreamFactoryMethod));

    profile_request->SetHeaderValue(EC2_IMDS_TOKEN_HEADER, token);
    profile_request->SetUserAgent(user_agent_string);

    const auto result = GetResourceWithAWSWebServiceResult(profile_request);
    if (result.GetResponseCode() != Aws::Http::HttpResponseCode::OK)
        throw DB::Exception(ErrorCodes::AWS_ERROR,
            "Failed to get availability zone. HTTP response code: {}", result.GetResponseCode());

    return Aws::Utils::StringUtils::Trim(result.GetPayload().c_str());
}

std::pair<Aws::String, Aws::Http::HttpResponseCode> AWSEC2MetadataClient::getEC2MetadataToken(const std::string & user_agent_string) const
{
    std::lock_guard locker(token_mutex);

    Aws::StringStream ss;
    ss << endpoint << EC2_IMDS_TOKEN_RESOURCE;
    std::shared_ptr<Aws::Http::HttpRequest> token_request(
        Aws::Http::CreateHttpRequest(
            ss.str(), Aws::Http::HttpMethod::HTTP_PUT,
            Aws::Utils::Stream::DefaultResponseStreamFactoryMethod));
    token_request->SetHeaderValue(EC2_IMDS_TOKEN_TTL_HEADER, EC2_IMDS_TOKEN_TTL_DEFAULT_VALUE);
    token_request->SetUserAgent(user_agent_string);

    LOG_TRACE(logger, "Calling EC2MetadataService to get token.");
    const auto result = GetResourceWithAWSWebServiceResult(token_request);
    const auto & token_string = result.GetPayload();
    return { Aws::Utils::StringUtils::Trim(token_string.c_str()), result.GetResponseCode() };
}

Aws::String AWSEC2MetadataClient::getCurrentRegion() const
{
    return Aws::Region::AWS_GLOBAL;
}

std::shared_ptr<AWSEC2MetadataClient> InitEC2MetadataClient(const Aws::Client::ClientConfiguration & client_configuration)
{
    Aws::String ec2_metadata_service_endpoint = Aws::Environment::GetEnv("AWS_EC2_METADATA_SERVICE_ENDPOINT");
    auto * logger = &Poco::Logger::get("AWSEC2InstanceProfileConfigLoader");
    if (ec2_metadata_service_endpoint.empty())
    {
        Aws::String ec2_metadata_service_endpoint_mode = Aws::Environment::GetEnv("AWS_EC2_METADATA_SERVICE_ENDPOINT_MODE");
        if (ec2_metadata_service_endpoint_mode.length() == 0)
        {
            ec2_metadata_service_endpoint = "http://169.254.169.254"; //default to IPv4 default endpoint
        }
        else
        {
            if (ec2_metadata_service_endpoint_mode.length() == 4)
            {
                if (Aws::Utils::StringUtils::CaselessCompare(ec2_metadata_service_endpoint_mode.c_str(), "ipv4"))
                {
                    ec2_metadata_service_endpoint = "http://169.254.169.254"; //default to IPv4 default endpoint
                }
                else if (Aws::Utils::StringUtils::CaselessCompare(ec2_metadata_service_endpoint_mode.c_str(), "ipv6"))
                {
                    ec2_metadata_service_endpoint = "http://[fd00:ec2::254]";
                }
                else
                {
                    LOG_ERROR(logger, "AWS_EC2_METADATA_SERVICE_ENDPOINT_MODE can only be set to ipv4 or ipv6, received: {}", ec2_metadata_service_endpoint_mode);
                }
            }
            else
            {
                LOG_ERROR(logger, "AWS_EC2_METADATA_SERVICE_ENDPOINT_MODE can only be set to ipv4 or ipv6, received: {}", ec2_metadata_service_endpoint_mode);
            }
        }
    }
    LOG_INFO(logger, "Using IMDS endpoint: {}", ec2_metadata_service_endpoint);
    return std::make_shared<AWSEC2MetadataClient>(client_configuration, ec2_metadata_service_endpoint.c_str());
}

AWSEC2InstanceProfileConfigLoader::AWSEC2InstanceProfileConfigLoader(const std::shared_ptr<AWSEC2MetadataClient> & client_, bool use_secure_pull_)
    : client(client_)
    , use_secure_pull(use_secure_pull_)
    , logger(&Poco::Logger::get("AWSEC2InstanceProfileConfigLoader"))
{
}

bool AWSEC2InstanceProfileConfigLoader::LoadInternal()
{
    auto credentials_str = use_secure_pull ? client->getDefaultCredentialsSecurely() : client->getDefaultCredentials();

    /// See EC2InstanceProfileConfigLoader.
    if (credentials_str.empty())
        return false;

    Aws::Utils::Json::JsonValue credentials_doc(credentials_str);
    if (!credentials_doc.WasParseSuccessful())
    {
        LOG_ERROR(logger, "Failed to parse output from EC2MetadataService.");
        return false;
    }
    String access_key, secret_key, token;

    auto credentials_view = credentials_doc.View();
    access_key = credentials_view.GetString("AccessKeyId");
    LOG_TRACE(logger, "Successfully pulled credentials from EC2MetadataService with access key.");

    secret_key = credentials_view.GetString("SecretAccessKey");
    token = credentials_view.GetString("Token");

    auto region = client->getCurrentRegion();

    Aws::Config::Profile profile;
    profile.SetCredentials(Aws::Auth::AWSCredentials(access_key, secret_key, token));
    profile.SetRegion(region);
    profile.SetName(Aws::Config::INSTANCE_PROFILE_KEY);

    m_profiles[Aws::Config::INSTANCE_PROFILE_KEY] = profile;

    return true;
}

AWSInstanceProfileCredentialsProvider::AWSInstanceProfileCredentialsProvider(const std::shared_ptr<AWSEC2InstanceProfileConfigLoader> & config_loader)
    : ec2_metadata_config_loader(config_loader)
    , load_frequency_ms(Aws::Auth::REFRESH_THRESHOLD)
    , logger(&Poco::Logger::get("AWSInstanceProfileCredentialsProvider"))
{
    LOG_INFO(logger, "Creating Instance with injected EC2MetadataClient and refresh rate.");
}

Aws::Auth::AWSCredentials AWSInstanceProfileCredentialsProvider::GetAWSCredentials()
{
    refreshIfExpired();
    Aws::Utils::Threading::ReaderLockGuard guard(m_reloadLock);
    auto profile_it = ec2_metadata_config_loader->GetProfiles().find(Aws::Config::INSTANCE_PROFILE_KEY);

    if (profile_it != ec2_metadata_config_loader->GetProfiles().end())
    {
        return profile_it->second.GetCredentials();
    }

    return Aws::Auth::AWSCredentials();
}

void AWSInstanceProfileCredentialsProvider::Reload()
{
    LOG_INFO(logger, "Credentials have expired attempting to repull from EC2 Metadata Service.");
    ec2_metadata_config_loader->Load();
    AWSCredentialsProvider::Reload();
}

void AWSInstanceProfileCredentialsProvider::refreshIfExpired()
{
    Aws::Utils::Threading::ReaderLockGuard guard(m_reloadLock);
    if (!IsTimeToRefresh(load_frequency_ms))
    {
        return;
    }

    guard.UpgradeToWriterLock();
    if (!IsTimeToRefresh(load_frequency_ms)) // double-checked lock to avoid refreshing twice
    {
        return;
    }
    Reload();
}

AwsAuthSTSAssumeRoleWebIdentityCredentialsProvider::AwsAuthSTSAssumeRoleWebIdentityCredentialsProvider(
    DB::S3::PocoHTTPClientConfiguration & aws_client_configuration, uint64_t expiration_window_seconds_)
    : logger(&Poco::Logger::get("AwsAuthSTSAssumeRoleWebIdentityCredentialsProvider"))
    , expiration_window_seconds(expiration_window_seconds_)
{
    // check environment variables
    String tmp_region = Aws::Environment::GetEnv("AWS_DEFAULT_REGION");
    role_arn = Aws::Environment::GetEnv("AWS_ROLE_ARN");
    token_file = Aws::Environment::GetEnv("AWS_WEB_IDENTITY_TOKEN_FILE");
    session_name = Aws::Environment::GetEnv("AWS_ROLE_SESSION_NAME");

    // check profile_config if either m_roleArn or m_tokenFile is not loaded from environment variable
    // region source is not enforced, but we need it to construct sts endpoint, if we can't find from environment, we should check if it's set in config file.
    if (role_arn.empty() || token_file.empty() || tmp_region.empty())
    {
        auto profile = Aws::Config::GetCachedConfigProfile(Aws::Auth::GetConfigProfileName());
        if (tmp_region.empty())
        {
            tmp_region = profile.GetRegion();
        }
        // If either of these two were not found from environment, use whatever found for all three in config file
        if (role_arn.empty() || token_file.empty())
        {
            role_arn = profile.GetRoleArn();
            token_file = profile.GetValue("web_identity_token_file");
            session_name = profile.GetValue("role_session_name");
        }
    }

    if (token_file.empty())
    {
        LOG_WARNING(logger, "Token file must be specified to use STS AssumeRole web identity creds provider.");
        return; // No need to do further constructing
    }
    else
    {
        LOG_DEBUG(logger, "Resolved token_file from profile_config or environment variable to be {}", token_file);
    }

    if (role_arn.empty())
    {
        LOG_WARNING(logger, "RoleArn must be specified to use STS AssumeRole web identity creds provider.");
        return; // No need to do further constructing
    }
    else
    {
        LOG_DEBUG(logger, "Resolved role_arn from profile_config or environment variable to be {}", role_arn);
    }

    if (tmp_region.empty())
    {
        tmp_region = Aws::Region::US_EAST_1;
    }
    else
    {
        LOG_DEBUG(logger, "Resolved region from profile_config or environment variable to be {}", tmp_region);
    }

    if (session_name.empty())
    {
        session_name = Aws::Utils::UUID::RandomUUID();
    }
    else
    {
        LOG_DEBUG(logger, "Resolved session_name from profile_config or environment variable to be {}", session_name);
    }

    aws_client_configuration.scheme = Aws::Http::Scheme::HTTPS;
    aws_client_configuration.region = tmp_region;

    std::vector<String> retryable_errors;
    retryable_errors.push_back("IDPCommunicationError");
    retryable_errors.push_back("InvalidIdentityToken");

    aws_client_configuration.retryStrategy = std::make_shared<Aws::Client::SpecifiedRetryableErrorsRetryStrategy>(
        retryable_errors, /* maxRetries = */3);

    client = std::make_unique<Aws::Internal::STSCredentialsClient>(aws_client_configuration);
    initialized = true;
    LOG_INFO(logger, "Creating STS AssumeRole with web identity creds provider.");
}

Aws::Auth::AWSCredentials AwsAuthSTSAssumeRoleWebIdentityCredentialsProvider::GetAWSCredentials()
{
    // A valid client means required information like role arn and token file were constructed correctly.
    // We can use this provider to load creds, otherwise, we can just return empty creds.
    if (!initialized)
    {
        return Aws::Auth::AWSCredentials();
    }
    refreshIfExpired();
    Aws::Utils::Threading::ReaderLockGuard guard(m_reloadLock);
    return credentials;
}

void AwsAuthSTSAssumeRoleWebIdentityCredentialsProvider::Reload()
{
    LOG_INFO(logger, "Credentials have expired, attempting to renew from STS.");

    std::ifstream token_stream(token_file.data());
    if (token_stream)
    {
        String token_string((std::istreambuf_iterator<char>(token_stream)), std::istreambuf_iterator<char>());
        token = token_string;
    }
    else
    {
        LOG_INFO(logger, "Can't open token file: {}", token_file);
        return;
    }
    Aws::Internal::STSCredentialsClient::STSAssumeRoleWithWebIdentityRequest request{session_name, role_arn, token};

    auto result = client->GetAssumeRoleWithWebIdentityCredentials(request);
    LOG_TRACE(logger, "Successfully retrieved credentials.");
    credentials = result.creds;
}

void AwsAuthSTSAssumeRoleWebIdentityCredentialsProvider::refreshIfExpired()
{
    Aws::Utils::Threading::ReaderLockGuard guard(m_reloadLock);
    if (!areCredentialsEmptyOrExpired(credentials, expiration_window_seconds))
        return;

    guard.UpgradeToWriterLock();
    if (!areCredentialsEmptyOrExpired(credentials, expiration_window_seconds)) // double-checked lock to avoid refreshing twice
        return;

    Reload();
}

S3CredentialsProviderChain::S3CredentialsProviderChain(
        const DB::S3::PocoHTTPClientConfiguration & configuration,
        const Aws::Auth::AWSCredentials & credentials,
        CredentialsConfiguration credentials_configuration)
{
    auto * logger = &Poco::Logger::get("S3CredentialsProviderChain");

    /// we don't provide any credentials to avoid signing
    if (credentials_configuration.no_sign_request)
        return;

    /// add explicit credentials to the front of the chain
    /// because it's manually defined by the user
    if (!credentials.IsEmpty())
    {
        AddProvider(std::make_shared<Aws::Auth::SimpleAWSCredentialsProvider>(credentials));
        return;
    }

    if (credentials_configuration.use_environment_credentials)
    {
        static const char AWS_ECS_CONTAINER_CREDENTIALS_RELATIVE_URI[] = "AWS_CONTAINER_CREDENTIALS_RELATIVE_URI";
        static const char AWS_ECS_CONTAINER_CREDENTIALS_FULL_URI[] = "AWS_CONTAINER_CREDENTIALS_FULL_URI";
        static const char AWS_ECS_CONTAINER_AUTHORIZATION_TOKEN[] = "AWS_CONTAINER_AUTHORIZATION_TOKEN";
        static const char AWS_EC2_METADATA_DISABLED[] = "AWS_EC2_METADATA_DISABLED";

        /// The only difference from DefaultAWSCredentialsProviderChain::DefaultAWSCredentialsProviderChain()
        /// is that this chain uses custom ClientConfiguration. Also we removed process provider because it's useless in our case.
        ///
        /// AWS API tries credentials providers one by one. Some of providers (like ProfileConfigFileAWSCredentialsProvider) can be
        /// quite verbose even if nobody configured them. So we use our provider first and only after it use default providers.
        {
            DB::S3::PocoHTTPClientConfiguration aws_client_configuration = DB::S3::ClientFactory::instance().createClientConfiguration(
                configuration.region,
                configuration.remote_host_filter,
                configuration.s3_max_redirects,
                configuration.enable_s3_requests_logging,
                configuration.for_disk_s3,
                configuration.get_request_throttler,
                configuration.put_request_throttler);
            AddProvider(std::make_shared<AwsAuthSTSAssumeRoleWebIdentityCredentialsProvider>(aws_client_configuration, credentials_configuration.expiration_window_seconds));
        }

        AddProvider(std::make_shared<Aws::Auth::EnvironmentAWSCredentialsProvider>());


        /// ECS TaskRole Credentials only available when ENVIRONMENT VARIABLE is set.
        const auto relative_uri = Aws::Environment::GetEnv(AWS_ECS_CONTAINER_CREDENTIALS_RELATIVE_URI);
        LOG_DEBUG(logger, "The environment variable value {} is {}", AWS_ECS_CONTAINER_CREDENTIALS_RELATIVE_URI,
                relative_uri);

        const auto absolute_uri = Aws::Environment::GetEnv(AWS_ECS_CONTAINER_CREDENTIALS_FULL_URI);
        LOG_DEBUG(logger, "The environment variable value {} is {}", AWS_ECS_CONTAINER_CREDENTIALS_FULL_URI,
                absolute_uri);

        const auto ec2_metadata_disabled = Aws::Environment::GetEnv(AWS_EC2_METADATA_DISABLED);
        LOG_DEBUG(logger, "The environment variable value {} is {}", AWS_EC2_METADATA_DISABLED,
                ec2_metadata_disabled);

        if (!relative_uri.empty())
        {
            AddProvider(std::make_shared<Aws::Auth::TaskRoleCredentialsProvider>(relative_uri.c_str()));
            LOG_INFO(logger, "Added ECS metadata service credentials provider with relative path: [{}] to the provider chain.",
                    relative_uri);
        }
        else if (!absolute_uri.empty())
        {
            const auto token = Aws::Environment::GetEnv(AWS_ECS_CONTAINER_AUTHORIZATION_TOKEN);
            AddProvider(std::make_shared<Aws::Auth::TaskRoleCredentialsProvider>(absolute_uri.c_str(), token.c_str()));

            /// DO NOT log the value of the authorization token for security purposes.
            LOG_INFO(logger, "Added ECS credentials provider with URI: [{}] to the provider chain with a{} authorization token.",
                    absolute_uri, token.empty() ? "n empty" : " non-empty");
        }
        else if (Aws::Utils::StringUtils::ToLower(ec2_metadata_disabled.c_str()) != "true")
        {
            DB::S3::PocoHTTPClientConfiguration aws_client_configuration = DB::S3::ClientFactory::instance().createClientConfiguration(
                configuration.region,
                configuration.remote_host_filter,
                configuration.s3_max_redirects,
                configuration.enable_s3_requests_logging,
                configuration.for_disk_s3,
                configuration.get_request_throttler,
                configuration.put_request_throttler);

            /// See MakeDefaultHttpResourceClientConfiguration().
            /// This is part of EC2 metadata client, but unfortunately it can't be accessed from outside
            /// of contrib/aws/aws-cpp-sdk-core/source/internal/AWSHttpResourceClient.cpp
            aws_client_configuration.maxConnections = 2;
            aws_client_configuration.scheme = Aws::Http::Scheme::HTTP;

            /// Explicitly set the proxy settings to empty/zero to avoid relying on defaults that could potentially change
            /// in the future.
            aws_client_configuration.proxyHost = "";
            aws_client_configuration.proxyUserName = "";
            aws_client_configuration.proxyPassword = "";
            aws_client_configuration.proxyPort = 0;

            /// EC2MetadataService throttles by delaying the response so the service client should set a large read timeout.
            /// EC2MetadataService delay is in order of seconds so it only make sense to retry after a couple of seconds.
            aws_client_configuration.connectTimeoutMs = 1000;
            aws_client_configuration.requestTimeoutMs = 1000;

            aws_client_configuration.retryStrategy = std::make_shared<Aws::Client::DefaultRetryStrategy>(1, 1000);

            auto ec2_metadata_client = InitEC2MetadataClient(aws_client_configuration);
            auto config_loader = std::make_shared<AWSEC2InstanceProfileConfigLoader>(ec2_metadata_client, !credentials_configuration.use_insecure_imds_request);

            AddProvider(std::make_shared<AWSInstanceProfileCredentialsProvider>(config_loader));
            LOG_INFO(logger, "Added EC2 metadata service credentials provider to the provider chain.");
        }
    }

    /// Quite verbose provider (argues if file with credentials doesn't exist) so iut's the last one
    /// in chain.
    AddProvider(std::make_shared<Aws::Auth::ProfileConfigFileAWSCredentialsProvider>());
}

}

#endif<|MERGE_RESOLUTION|>--- conflicted
+++ resolved
@@ -20,10 +20,7 @@
 
 #    include <fstream>
 
-<<<<<<< HEAD
-
-=======
->>>>>>> 48fab80d
+
 namespace DB
 {
 namespace ErrorCodes
@@ -34,12 +31,6 @@
 
 namespace DB::S3
 {
-<<<<<<< HEAD
-=======
-
-namespace
-{
->>>>>>> 48fab80d
 
 namespace
 {
