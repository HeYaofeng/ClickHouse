--- conflicted
+++ resolved
@@ -5,11 +5,7 @@
 
 namespace ErrorCodes
 {
-<<<<<<< HEAD
-    extern const int NOT_IMPLEMENTED;
-=======
     extern const int UNKNOWN_FILE_SIZE;
->>>>>>> ca505c6d
 }
 
 ReadBufferFromFileBase::ReadBufferFromFileBase() : BufferWithOwnMemory<SeekableReadBuffer>(0)
@@ -32,11 +28,7 @@
 {
     if (file_size)
         return *file_size;
-<<<<<<< HEAD
-    throw Exception(ErrorCodes::NOT_IMPLEMENTED, "getFileSize() is not implemented for read buffer");
-=======
     throw Exception(ErrorCodes::UNKNOWN_FILE_SIZE, "Cannot find out file size for read buffer");
->>>>>>> ca505c6d
 }
 
 }