--- conflicted
+++ resolved
@@ -373,11 +373,7 @@
     def cleanup(self):
         # Just in case kill unstopped containers from previous launch
         try:
-<<<<<<< HEAD
             result = run_and_check(['docker', 'container', 'list', '-a', '-f name={self.project_name}', '|', 'wc', '-l'])
-=======
-            result = run_and_check(['docker', 'container', 'list', '-a', '-f name={self.project_name}'])
->>>>>>> cc5755b1
             if int(result) > 1:
                 logging.debug("Trying to kill unstopped containers...")
                 run_and_check(['docker', 'kill', f'`docker container list -a -f name={self.project_name}`'])
