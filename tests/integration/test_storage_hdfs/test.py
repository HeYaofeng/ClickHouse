--- conflicted
+++ resolved
@@ -554,7 +554,6 @@
     assert int(result) == 1
 
 
-<<<<<<< HEAD
 def test_cluster_join(started_cluster):
     result = node1.query(
         """
@@ -564,7 +563,8 @@
     """
     )
     assert "AMBIGUOUS_COLUMN_NAME" not in result
-=======
+
+
 def test_virtual_columns_2(started_cluster):
     hdfs_api = started_cluster.hdfs_api
 
@@ -583,7 +583,6 @@
 
     result = node1.query(f"SELECT _path FROM {table_function}")
     assert result.strip() == "kek"
->>>>>>> 9fa6e6e7
 
 
 if __name__ == "__main__":
