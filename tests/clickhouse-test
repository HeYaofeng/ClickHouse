--- conflicted
+++ resolved
@@ -426,10 +426,8 @@
         "read_in_order_two_level_merge_threshold": lambda: random.randint(0, 100),
         "optimize_aggregation_in_order": lambda: random.randint(0, 1),
         "aggregation_in_order_max_block_bytes": lambda: random.randint(0, 50000000),
-<<<<<<< HEAD
         "min_compress_block_size": lambda: random.randint(1, 1048576 * 3),
         "max_compress_block_size": lambda: random.randint(1, 1048576 * 3),
-=======
         "use_uncompressed_cache": lambda: random.randint(0, 1),
         "min_bytes_to_use_direct_io": lambda: 0
         if random.random() < 0.5
@@ -452,7 +450,6 @@
         "compile_sort_description": lambda: random.randint(0, 1),
         "merge_tree_coarse_index_granularity": lambda: random.randint(2, 32),
         "optimize_distinct_in_order": lambda: random.randint(0, 1),
->>>>>>> 0492ef63
     }
 
     @staticmethod
