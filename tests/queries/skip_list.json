--- conflicted
+++ resolved
@@ -518,14 +518,11 @@
         "01913_join_push_down_bug",
         "01921_with_fill_with_totals",
         "01924_argmax_bitmap_state",
-<<<<<<< HEAD
-        "01926_order_by_desc_limit"
-=======
         "01913_replace_dictionary",
         "01914_exchange_dictionaries",
         "01915_create_or_replace_dictionary",
-        "01913_names_of_tuple_literal"
->>>>>>> ebc2fbfd
+        "01913_names_of_tuple_literal",
+        "01926_order_by_desc_limit"
     ],
     "parallel":
     [
