# rebuild in #33610
# docker build -t clickhouse/binary-builder .
FROM ubuntu:20.04

# ARG for quick switch to a given ubuntu mirror
ARG apt_archive="http://archive.ubuntu.com"
RUN sed -i "s|http://archive.ubuntu.com|$apt_archive|g" /etc/apt/sources.list

ENV DEBIAN_FRONTEND=noninteractive LLVM_VERSION=14

RUN apt-get update \
    && apt-get install \
        apt-transport-https \
        apt-utils \
        ca-certificates \
        dnsutils \
        gnupg \
        iputils-ping \
        lsb-release \
        wget \
        --yes --no-install-recommends --verbose-versions \
    && export LLVM_PUBKEY_HASH="bda960a8da687a275a2078d43c111d66b1c6a893a3275271beedf266c1ff4a0cdecb429c7a5cccf9f486ea7aa43fd27f" \
    && wget -nv -O /tmp/llvm-snapshot.gpg.key https://apt.llvm.org/llvm-snapshot.gpg.key \
    && echo "${LLVM_PUBKEY_HASH} /tmp/llvm-snapshot.gpg.key" | sha384sum -c \
    && apt-key add /tmp/llvm-snapshot.gpg.key \
    && export CODENAME="$(lsb_release --codename --short | tr 'A-Z' 'a-z')" \
    && echo "deb [trusted=yes] https://apt.llvm.org/${CODENAME}/ llvm-toolchain-${CODENAME}-${LLVM_VERSION} main" >> \
        /etc/apt/sources.list \
    && apt-get clean

# initial packages
RUN apt-get update \
    && apt-get install \
        bash \
        build-essential \
        ccache \
        clang-${LLVM_VERSION} \
        clang-tidy-${LLVM_VERSION} \
        cmake \
        curl \
        fakeroot \
        gdb \
        git \
        gperf \
        lld-${LLVM_VERSION} \
        llvm-${LLVM_VERSION} \
        llvm-${LLVM_VERSION}-dev \
        moreutils \
        ninja-build \
        pigz \
        rename \
        software-properties-common \
<<<<<<< HEAD
=======
        tzdata \
        nasm \
>>>>>>> 2bdc9265
        --yes --no-install-recommends \
    && apt-get clean

# Rust toolchain and libraries
ENV RUSTUP_HOME=/rust/rustup
ENV CARGO_HOME=/rust/cargo
RUN curl https://sh.rustup.rs -sSf | bash -s -- -y
RUN chmod 777 -R /rust
ENV PATH="/rust/cargo/env:${PATH}"
ENV PATH="/rust/cargo/bin:${PATH}"
RUN rustup target add aarch64-unknown-linux-gnu && \
        rustup target add x86_64-apple-darwin && \
        rustup target add x86_64-unknown-freebsd && \
        rustup target add aarch64-apple-darwin && \
        rustup target add powerpc64le-unknown-linux-gnu
RUN apt-get install \
        gcc-aarch64-linux-gnu \
        build-essential \
        libc6 \
        libc6-dev \
        libc6-dev-arm64-cross \
        --yes

# This symlink required by gcc to find lld compiler
RUN ln -s /usr/bin/lld-${LLVM_VERSION} /usr/bin/ld.lld

ENV CC=clang-${LLVM_VERSION}
ENV CXX=clang++-${LLVM_VERSION}

# libtapi is required to support .tbh format from recent MacOS SDKs
RUN git clone --depth 1 https://github.com/tpoechtrager/apple-libtapi.git \
    && cd apple-libtapi \
    && INSTALLPREFIX=/cctools ./build.sh \
    && ./install.sh \
    && cd .. \
    && rm -rf apple-libtapi

# Build and install tools for cross-linking to Darwin (x86-64)
RUN git clone --depth 1 https://github.com/tpoechtrager/cctools-port.git \
    && cd cctools-port/cctools \
    && ./configure --prefix=/cctools --with-libtapi=/cctools \
        --target=x86_64-apple-darwin \
    && make install \
    && cd ../.. \
    && rm -rf cctools-port

# Build and install tools for cross-linking to Darwin (aarch64)
RUN git clone --depth 1 https://github.com/tpoechtrager/cctools-port.git \
    && cd cctools-port/cctools \
    && ./configure --prefix=/cctools --with-libtapi=/cctools \
        --target=aarch64-apple-darwin \
    && make install \
    && cd ../.. \
    && rm -rf cctools-port

# Download toolchain and SDK for Darwin
RUN wget -nv https://github.com/phracker/MacOSX-SDKs/releases/download/11.3/MacOSX11.0.sdk.tar.xz

# NOTE: Seems like gcc-11 is too new for ubuntu20 repository
RUN add-apt-repository ppa:ubuntu-toolchain-r/test --yes \
    && apt-get update \
    && apt-get install gcc-11 g++-11 --yes \
    && apt-get clean

# Architecture of the image when BuildKit/buildx is used
ARG TARGETARCH
ARG NFPM_VERSION=2.16.0

RUN arch=${TARGETARCH:-amd64} \
  && curl -Lo /tmp/nfpm.deb "https://github.com/goreleaser/nfpm/releases/download/v${NFPM_VERSION}/nfpm_${arch}.deb" \
  && dpkg -i /tmp/nfpm.deb \
  && rm /tmp/nfpm.deb

ARG GO_VERSION=1.18.3
# We need go for clickhouse-diagnostics
RUN arch=${TARGETARCH:-amd64} \
  && curl -Lo /tmp/go.tgz "https://go.dev/dl/go${GO_VERSION}.linux-${arch}.tar.gz" \
  && tar -xzf /tmp/go.tgz -C /usr/local/ \
  && rm /tmp/go.tgz

ENV PATH="$PATH:/usr/local/go/bin"
ENV GOPATH=/workdir/go
ENV GOCACHE=/workdir/

RUN mkdir /workdir && chmod 777 /workdir
WORKDIR /workdir

# FIXME: thread sanitizer is broken in clang-14, we have to build it with clang-13
# https://github.com/ClickHouse/ClickHouse/pull/39450
# https://github.com/google/sanitizers/issues/1540
# https://github.com/google/sanitizers/issues/1552

RUN export CODENAME="$(lsb_release --codename --short | tr 'A-Z' 'a-z')" \
    && echo "deb [trusted=yes] https://apt.llvm.org/${CODENAME}/ llvm-toolchain-${CODENAME}-13 main" >> \
        /etc/apt/sources.list.d/clang.list \
    && apt-get update \
    && apt-get install \
        clang-13 \
        clang-tidy-13 \
        --yes --no-install-recommends \
    && apt-get clean

COPY build.sh /
CMD ["bash", "-c", "/build.sh 2>&1"]<|MERGE_RESOLUTION|>--- conflicted
+++ resolved
@@ -50,11 +50,8 @@
         pigz \
         rename \
         software-properties-common \
-<<<<<<< HEAD
-=======
         tzdata \
         nasm \
->>>>>>> 2bdc9265
         --yes --no-install-recommends \
     && apt-get clean
 
