#pragma once

#include <boost/noncopyable.hpp>
#include <memory>
#include <string>

#include <Columns/IColumn.h>


namespace DB
{

<<<<<<< HEAD
/// A way to set some extentions to read and return extra information too.
struct RowReadExtention
{
    /// IRowInputStream.extendedRead() output value.
    /// Contains true for columns that actually read from the source and false for defaults
    std::vector<UInt8> read_columns;
=======
/// A way to set some extentions to read and return extra information too. IRowInputStream.extendedRead() output.
struct RowReadExtention
{
    using BitMask = std::vector<bool>;

    /// Contains one bit per column in resently read row. IRowInputStream could leave it empty, or partialy set.
    /// It should contain true for columns that actually read from the source and false for defaults.
    BitMask read_columns;
>>>>>>> 3d133a6a
};

/** Interface of stream, that allows to read data by rows.
  */
class IRowInputStream : private boost::noncopyable
{
public:
    /** Read next row and append it to the columns.
      * If no more rows - return false.
      */
    virtual bool read(MutableColumns & columns) = 0;
    virtual bool extendedRead(MutableColumns & columns, RowReadExtention & ) { return read(columns); }

    virtual void readPrefix() {}                /// delimiter before begin of result
    virtual void readSuffix() {}                /// delimiter after end of result

    /// Skip data until next row.
    /// This is intended for text streams, that allow skipping of errors.
    /// By default - throws not implemented exception.
    virtual bool allowSyncAfterError() const { return false; }
    virtual void syncAfterError();

    /// In case of parse error, try to roll back and parse last one or two rows very carefully
    ///  and collect as much as possible diagnostic information about error.
    /// If not implemented, returns empty string.
    virtual std::string getDiagnosticInfo() { return {}; }

    virtual ~IRowInputStream() {}
};

using RowInputStreamPtr = std::shared_ptr<IRowInputStream>;

}<|MERGE_RESOLUTION|>--- conflicted
+++ resolved
@@ -10,23 +10,13 @@
 namespace DB
 {
 
-<<<<<<< HEAD
-/// A way to set some extentions to read and return extra information too.
+/// A way to set some extentions to read and return extra information too. IRowInputStream.extendedRead() output.
 struct RowReadExtention
 {
     /// IRowInputStream.extendedRead() output value.
-    /// Contains true for columns that actually read from the source and false for defaults
-    std::vector<UInt8> read_columns;
-=======
-/// A way to set some extentions to read and return extra information too. IRowInputStream.extendedRead() output.
-struct RowReadExtention
-{
-    using BitMask = std::vector<bool>;
-
     /// Contains one bit per column in resently read row. IRowInputStream could leave it empty, or partialy set.
     /// It should contain true for columns that actually read from the source and false for defaults.
-    BitMask read_columns;
->>>>>>> 3d133a6a
+    std::vector<UInt8> read_columns;
 };
 
 /** Interface of stream, that allows to read data by rows.
