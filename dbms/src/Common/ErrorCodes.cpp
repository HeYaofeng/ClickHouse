--- conflicted
+++ resolved
@@ -420,16 +420,13 @@
     extern const int NO_COMMON_COLUMNS_WITH_PROTOBUF_SCHEMA = 443;
     extern const int UNKNOWN_PROTOBUF_FORMAT = 444;
     extern const int CANNOT_MPROTECT = 445;
-<<<<<<< HEAD
-    extern const int DICTIONARY_ALREADY_EXISTS = 446;
-    extern const int CANNOT_CONSTRUCT_CONFIGURATION_FROM_AST = 447;
-    extern const int CANNOT_CREATE_DICTIONARY_FROM_METADATA = 448;
-    extern const int UNKNOWN_DICTIONARY = 449;
-    extern const int STORAGE_IS_NOT_READY = 450;
-    extern const int EXTERNAL_LOADABLE_IS_MISSING = 451;
-=======
     extern const int FUNCTION_NOT_ALLOWED = 446;
->>>>>>> 976ee8a7
+    extern const int DICTIONARY_ALREADY_EXISTS = 447;
+    extern const int CANNOT_CONSTRUCT_CONFIGURATION_FROM_AST = 448;
+    extern const int CANNOT_CREATE_DICTIONARY_FROM_METADATA = 449;
+    extern const int UNKNOWN_DICTIONARY = 450;
+    extern const int STORAGE_IS_NOT_READY = 451;
+    extern const int EXTERNAL_LOADABLE_IS_MISSING = 452;
 
     extern const int KEEPER_EXCEPTION = 999;
     extern const int POCO_EXCEPTION = 1000;
