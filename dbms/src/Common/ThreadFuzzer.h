--- conflicted
+++ resolved
@@ -59,16 +59,8 @@
     uint64_t cpu_time_period_us = 1000;
     double yield_probability = 0;
     double migrate_probability = 0;
-<<<<<<< HEAD
-    double sleep_probability = 0.1;
-    double chaos_sleep_time_us = 100000;
-
-    int num_cpus = 0;
-
-=======
     double sleep_probability = 0;
     double sleep_time_us = 0;
->>>>>>> 26fcc0f0
 
     ThreadFuzzer();
 
