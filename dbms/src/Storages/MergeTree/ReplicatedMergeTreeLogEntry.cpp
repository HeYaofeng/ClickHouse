--- conflicted
+++ resolved
@@ -38,13 +38,6 @@
             out << new_part_name;
             break;
 
-<<<<<<< HEAD
-        case ATTACH_PART:
-            out << "attach\n"
-                << "detached\n"
-                << source_part_name << "\ninto\n" << new_part_name;
-            break;
-
         case CLEAR_COLUMN:
             out << "clear_column\n"
                 << escape << column_name
@@ -52,8 +45,6 @@
                 << new_part_name;
             break;
 
-=======
->>>>>>> 21974015
         default:
             throw Exception("Unknown log entry type: " + DB::toString<int>(type), ErrorCodes::LOGICAL_ERROR);
     }
