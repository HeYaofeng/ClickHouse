#pragma once

#include <ext/shared_ptr_helper.h>

#include <Core/Names.h>
#include <Storages/IStorage.h>
#include <Storages/MergeTree/MergeTreeData.h>
#include <Storages/MergeTree/MergeTreeDataSelectExecutor.h>
#include <Storages/MergeTree/MergeTreeDataWriter.h>
#include <Storages/MergeTree/MergeTreeDataMergerMutator.h>
#include <Storages/MergeTree/MergeTreeMutationEntry.h>
#include <Storages/MergeTree/MergeTreeMutationStatus.h>
#include <Storages/MergeTree/DiskSpaceMonitor.h>
#include <Storages/MergeTree/BackgroundProcessingPool.h>
#include <Common/SimpleIncrement.h>


namespace DB
{

/** See the description of the data structure in MergeTreeData.
  */
class StorageMergeTree : public ext::shared_ptr_helper<StorageMergeTree>, public MergeTreeData
{
public:
    void startup() override;
    void shutdown() override;
    ~StorageMergeTree() override;

    std::string getName() const override { return merging_params.getModeName() + "MergeTree"; }
    std::string getTableName() const override { return table_name; }
    std::string getDatabaseName() const override { return database_name; }

    bool supportsIndexForIn() const override { return true; }

    BlockInputStreams read(
        const Names & column_names,
        const SelectQueryInfo & query_info,
        const Context & context,
        QueryProcessingStage::Enum processed_stage,
        size_t max_block_size,
        unsigned num_streams) override;

    BlockOutputStreamPtr write(const ASTPtr & query, const Context & context) override;

    /** Perform the next step in combining the parts.
      */
    bool optimize(const ASTPtr & query, const ASTPtr & partition, bool final, bool deduplicate, const Context & context) override;

    void alterPartition(const ASTPtr & query, const PartitionCommands & commands, const Context & context) override;

    void mutate(const MutationCommands & commands, const Context & context) override;
    std::vector<MergeTreeMutationStatus> getMutationsStatus() const override;
    CancellationCode killMutation(const String & mutation_id) override;

    void drop() override;
    void truncate(const ASTPtr &, const Context &) override;

    void rename(const String & new_path_to_db, const String & new_database_name, const String & new_table_name) override;

    void alter(
        const AlterCommands & params, const String & database_name, const String & table_name,
        const Context & context, TableStructureWriteLockHolder & table_lock_holder) override;

    void checkTableCanBeDropped() const override;

    void checkPartitionCanBeDropped(const ASTPtr & partition) override;

    ActionLock getActionLock(StorageActionBlockType action_type) override;

    String getDataPath() const override { return full_path; }

<<<<<<< HEAD
    ASTPtr getPartitionKeyAST() const override { return data.partition_by_ast; }
    ASTPtr getSortingKeyAST() const override { return data.getSortingKeyAST(); }
    ASTPtr getPrimaryKeyAST() const override { return data.getPrimaryKeyAST(); }
    ASTPtr getSamplingKeyAST() const override { return data.getSamplingExpression(); }

    Names getColumnsRequiredForPartitionKey() const override { return data.getColumnsRequiredForPartitionKey(); }
    Names getColumnsRequiredForSortingKey() const override { return data.getColumnsRequiredForSortingKey(); }
    Names getColumnsRequiredForPrimaryKey() const override { return data.getColumnsRequiredForPrimaryKey(); }
    Names getColumnsRequiredForSampling() const override { return data.getColumnsRequiredForSampling(); }
    Names getColumnsRequiredForFinal() const override { return data.getColumnsRequiredForSortingKey(); }
    Names getSortingKeyColumns() const override { return data.getSortingKeyColumns(); }

=======
>>>>>>> 2a08b3c4
private:
    String path;

    BackgroundProcessingPool & background_pool;

    MergeTreeDataSelectExecutor reader;
    MergeTreeDataWriter writer;
    MergeTreeDataMergerMutator merger_mutator;

    /// For block numbers.
    SimpleIncrement increment{0};

    /// For clearOldParts, clearOldTemporaryDirectories.
    AtomicStopwatch time_after_previous_cleanup;

    mutable std::mutex currently_merging_mutex;
    DataParts currently_merging;
    std::map<String, MergeTreeMutationEntry> current_mutations_by_id;
    std::multimap<Int64, MergeTreeMutationEntry &> current_mutations_by_version;

    std::atomic<bool> shutdown_called {false};

    BackgroundProcessingPool::TaskHandle background_task_handle;

    void loadMutations();

    /** Determines what parts should be merged and merges it.
      * If aggressive - when selects parts don't takes into account their ratio size and novelty (used for OPTIMIZE query).
      * Returns true if merge is finished successfully.
      */
    bool merge(bool aggressive, const String & partition_id, bool final, bool deduplicate, String * out_disable_reason = nullptr);

    /// Try and find a single part to mutate and mutate it. If some part was successfully mutated, return true.
    bool tryMutatePart();

    BackgroundProcessingPoolTaskResult backgroundTask();

    Int64 getCurrentMutationVersion(
        const DataPartPtr & part,
        std::lock_guard<std::mutex> & /* currently_merging_mutex_lock */) const;

    void clearOldMutations();

    // Partition helpers
    void dropPartition(const ASTPtr & partition, bool detach, const Context & context);
    void clearColumnInPartition(const ASTPtr & partition, const Field & column_name, const Context & context);
    void attachPartition(const ASTPtr & partition, bool part, const Context & context);
    void replacePartitionFrom(const StoragePtr & source_table, const ASTPtr & partition, bool replace, const Context & context);

    friend class MergeTreeBlockOutputStream;
    friend class MergeTreeData;
    friend struct CurrentlyMergingPartsTagger;

protected:
    /** Attach the table with the appropriate name, along the appropriate path (with / at the end),
      *  (correctness of names and paths are not checked)
      *  consisting of the specified columns.
      *
      * See MergeTreeData constructor for comments on parameters.
      */
    StorageMergeTree(
        const String & path_,
        const String & database_name_,
        const String & table_name_,
        const ColumnsDescription & columns_,
        const IndicesDescription & indices_,
        bool attach,
        Context & context_,
        const String & date_column_name,
        const ASTPtr & partition_by_ast_,
        const ASTPtr & order_by_ast_,
        const ASTPtr & primary_key_ast_,
        const ASTPtr & sample_by_ast_, /// nullptr, if sampling is not supported.
        const ASTPtr & ttl_table_ast_,
        const MergingParams & merging_params_,
        const MergeTreeSettings & settings_,
        bool has_force_restore_data_flag);
};

}<|MERGE_RESOLUTION|>--- conflicted
+++ resolved
@@ -70,21 +70,6 @@
 
     String getDataPath() const override { return full_path; }
 
-<<<<<<< HEAD
-    ASTPtr getPartitionKeyAST() const override { return data.partition_by_ast; }
-    ASTPtr getSortingKeyAST() const override { return data.getSortingKeyAST(); }
-    ASTPtr getPrimaryKeyAST() const override { return data.getPrimaryKeyAST(); }
-    ASTPtr getSamplingKeyAST() const override { return data.getSamplingExpression(); }
-
-    Names getColumnsRequiredForPartitionKey() const override { return data.getColumnsRequiredForPartitionKey(); }
-    Names getColumnsRequiredForSortingKey() const override { return data.getColumnsRequiredForSortingKey(); }
-    Names getColumnsRequiredForPrimaryKey() const override { return data.getColumnsRequiredForPrimaryKey(); }
-    Names getColumnsRequiredForSampling() const override { return data.getColumnsRequiredForSampling(); }
-    Names getColumnsRequiredForFinal() const override { return data.getColumnsRequiredForSortingKey(); }
-    Names getSortingKeyColumns() const override { return data.getSortingKeyColumns(); }
-
-=======
->>>>>>> 2a08b3c4
 private:
     String path;
 
